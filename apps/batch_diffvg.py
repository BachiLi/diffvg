import pydiffvg
import torch
import skimage
import skimage.io
import random
import ttools.modules
import math
from utils import printProgressBar
import time
import datetime
import os

# pydiffvg.set_print_timing(True)

gamma = 1.0


print("Using CUDA: ", torch.cuda.is_available())
torch.cuda.set_device(1)

class PathOptimizer:
    def __init__(self):
        pydiffvg.set_use_gpu(torch.cuda.is_available())
        self.device = pydiffvg.get_device()
        print(self.device)
        self.perception_loss = ttools.modules.LPIPS().to(self.device)
        self.render = pydiffvg.RenderFunction.apply
    
    def load_targets(self, target_paths, imsize=512, gamma=1.):
        targets = []
        for targetpath in target_paths:
            target = skimage.io.imread(targetpath)            
            target = torch.from_numpy(target).to(torch.float32) / 255.0
            target = target.pow(gamma)
            target = target.to(self.device)
            target = target.unsqueeze(0)
            target = target.permute(0, 3, 1, 2)
            target = torch.nn.functional.interpolate(target, size = [imsize, imsize], mode = 'area')
            targets.append(target)
        
        self.targets = torch.cat(targets, 0)


    def initialize(self, num_paths, max_width):

        self.max_width = max_width
        self.canvas_width, self.canvas_height = self.targets.shape[3], self.targets.shape[2]
        self.shapes_list = []
        self.shape_groups_list = []
        self.points_vars = []
        self.stroke_width_vars = []
        self.color_vars = []

        for n in range(self.targets.shape[0]):
            shapes = []
            shape_groups = []
            for i in range(num_paths):
                num_segments = random.randint(1, 3)
                num_control_points = torch.zeros(num_segments, dtype = torch.int32) + 2
                points = []
                p0 = (random.random(), random.random())
                points.append(p0)
                for j in range(num_segments):
                    radius = 0.05
                    p1 = (p0[0] + radius * (random.random() - 0.5), p0[1] + radius * (random.random() - 0.5))
                    p2 = (p1[0] + radius * (random.random() - 0.5), p1[1] + radius * (random.random() - 0.5))
                    p3 = (p2[0] + radius * (random.random() - 0.5), p2[1] + radius * (random.random() - 0.5))
                    points.append(p1)
                    points.append(p2)
                    points.append(p3)
                    p0 = p3
                points = torch.tensor(points)
                points[:, 0] *= self.canvas_width
                points[:, 1] *= self.canvas_height
                path = pydiffvg.Path(num_control_points = num_control_points,
                                        points = points,
                                        stroke_width = torch.tensor(1.0),
                                        is_closed = False)
                shapes.append(path)
                path_group = pydiffvg.ShapeGroup(shape_ids = torch.tensor([len(shapes) - 1]),
                                                    fill_color = None,
                                                    stroke_color = torch.tensor([random.random(),
                                                                                random.random(),
                                                                                random.random(),
                                                                                random.random()]))
                shape_groups.append(path_group)
            
            scene_args = pydiffvg.RenderFunction.serialize_scene(\
                self.canvas_width, self.canvas_height, shapes, shape_groups)
            
            
            for path in shapes:
                path.points.requires_grad = True
                self.points_vars.append(path.points)

            for path in shapes:
                path.stroke_width.requires_grad = True
                self.stroke_width_vars.append(path.stroke_width)

            for group in shape_groups:
                group.stroke_color.requires_grad = True
                self.color_vars.append(group.stroke_color)

            self.shapes_list.append(shapes)
            self.shape_groups_list.append(shape_groups)

        self.points_optim = torch.optim.Adam(self.points_vars, lr=1.0)
        self.width_optim = torch.optim.Adam(self.stroke_width_vars, lr=0.1)
        self.color_optim = torch.optim.Adam(self.color_vars, lr=0.01)

    def run_iter(self, t):
        self.points_optim.zero_grad()
        self.width_optim.zero_grad()
        self.color_optim.zero_grad()

        images = []
        for k in range(self.targets.shape[0]):
            scene_args = pydiffvg.RenderFunction.serialize_scene(\
                self.canvas_width, self.canvas_height,
                self.shapes_list[k],
                self.shape_groups_list[k]
                )
            img = self.render(self.canvas_width, self.canvas_height, 2, 2, t, None, *scene_args)
            images.append(img.unsqueeze(0))
        
        images = torch.cat(images,0)
        
        # Compose img with white background
        images = images[:, :, :, 3:4] * images[:, :, :, :3] + torch.ones(images.shape[0], images.shape[1], images.shape[2], 3, device = pydiffvg.get_device()) * (1 - images[:, :, :, 3:4])

        images = images.permute(0, 3, 1, 2) # NHWC -> NCHW

        loss = 0
        loss += 0.4*self.perception_loss(images, self.targets) + (images.mean() - self.targets.mean()).pow(2)
        loss += 0.6*(images - self.targets).pow(2).mean()
    
        # Backpropagate the gradients.
        loss.backward()

        # Take a gradient descent step.
        self.points_optim.step()
        self.width_optim.step()
        self.color_optim.step()

        for k in range(self.targets.shape[0]):
            for path in self.shapes_list[k]:
                path.stroke_width.data.clamp_(1.0, self.max_width)  
            for group in self.shape_groups_list[k]:
                group.stroke_color.data.clamp_(0.0, 1.0)

    def build_images(self, imsize=512):
        images = []
        imscale = imsize/self.targets.shape[2]
        for k in range(self.targets.shape[0]):
            for m in range(len(self.shapes_list[k])):
                self.shapes_list[k][m].points = imscale*self.shapes_list[k][m].points
                self.shapes_list[k][m].stroke_width = imscale*self.shapes_list[k][m].stroke_width
            scene_args = pydiffvg.RenderFunction.serialize_scene(\
                imsize, imsize,
                self.shapes_list[k],
                self.shape_groups_list[k]
                )
            img = self.render(imsize, imsize, 2, 2, t, None, *scene_args)
            images.append(img.unsqueeze(0))
        
        images = torch.cat(images,0)
        
        # Compose img with white background
        images = images[:, :, :, 3:4] * images[:, :, :, :3] + torch.ones(images.shape[0], images.shape[1], images.shape[2], 3, device = pydiffvg.get_device()) * (1 - images[:, :, :, 3:4])
        self.images = images



class TimeCounter:
    def __init__(self, I, N):
        self.start = time.time()
        self.I = I
        self.N = N

    def estimate(self, i, n):
        if i+n>0:
            secs = int(time.time()-global_start)
            completed = (i*self.N+n)/(self.N*self.I)
            estimation = int(secs*(1-completed)/completed)
            print(f"""
                Completed {'{0:.1%}'.format(completed)}
                Elapsed time: {datetime.timedelta(seconds=secs)}.
                Estimated remain: {datetime.timedelta(seconds=estimation)}
            """)


batch_size = 10
num_iters = 200
<<<<<<< HEAD
items = os.listdir('../../../data_cropped/')
# items = items[15:]
=======
items = os.listdir('../../../OneDrive/data/')
items = items[35:40]
>>>>>>> 016b7d62
global_start = time.time()
time_counter = TimeCounter(len(items), 1000//batch_size)
# for done_item in os.listdir("results/db"):
#     if done_item in items:
#         items.remove(done_item)
<<<<<<< HEAD
=======
items = ["Ceiling_fan", "Cutlery", "DVD_player"]
>>>>>>> 016b7d62
print(items)


for i, item in enumerate(items):
    os.makedirs(f'results/db_cropped/{item}/', exist_ok=True)
    folder = f'../../../data_cropped/{item}'
    img_names = os.listdir(folder)

    n_batches = math.ceil(len(img_names)/batch_size)
    for n in range(n_batches):

        time_counter.estimate(i, n)

        batch_names = img_names[n*batch_size:min(len(img_names),(n+1)*batch_size)]
        target_paths = [f"{folder}/{name}" for name in batch_names]

    
        path_optimizer = PathOptimizer()
        path_optimizer.load_targets(target_paths, imsize=256)
        path_optimizer.initialize(256, 8)
        
        # Adam iterations.
        for t in range(num_iters):
            path_optimizer.run_iter(t)

        path_optimizer.build_images(imsize=512)
        for b, name in enumerate(batch_names):
            pydiffvg.imwrite(path_optimizer.images[b].cpu(), f'results/db_cropped/{item}/{name}', gamma=gamma)
            pydiffvg.imwrite(path_optimizer.images[b].cpu(), f'results/db_cropped/{item}/{name[:-3]}svg', gamma=gamma)
        
        <|MERGE_RESOLUTION|>--- conflicted
+++ resolved
@@ -191,22 +191,13 @@
 
 batch_size = 10
 num_iters = 200
-<<<<<<< HEAD
 items = os.listdir('../../../data_cropped/')
 # items = items[15:]
-=======
-items = os.listdir('../../../OneDrive/data/')
-items = items[35:40]
->>>>>>> 016b7d62
 global_start = time.time()
 time_counter = TimeCounter(len(items), 1000//batch_size)
 # for done_item in os.listdir("results/db"):
 #     if done_item in items:
 #         items.remove(done_item)
-<<<<<<< HEAD
-=======
-items = ["Ceiling_fan", "Cutlery", "DVD_player"]
->>>>>>> 016b7d62
 print(items)
 
 
